--- conflicted
+++ resolved
@@ -1,22 +1,16 @@
-﻿using System;
-namespace haiola
-{
-	/// <summary>
-	/// This is a generated file.
-	/// </summary>
-	public class Version
-	{
-<<<<<<< HEAD
-		public static string date = "2013-10-13";
-		public static string year = @"2013";
-		public static string time = @"06:42:20";
-=======
-		public static string date = "2013-10-14";
-		public static string year = @"2013";
-		public static string time = @"03:12:38";
->>>>>>> 6f1ab606
-		public Version()
-		{
-		}
-	}
-}
+﻿using System;
+namespace haiola
+{
+	/// <summary>
+	/// This is a generated file.
+	/// </summary>
+	public class Version
+	{
+		public static string date = "2013-10-14";
+		public static string year = @"2013";
+		public static string time = @"03:12:38";
+		public Version()
+		{
+		}
+	}
+}